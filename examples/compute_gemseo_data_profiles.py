<<<<<<< HEAD
from gemseo.api import get_available_opt_algorithms
from gemseo.problems.analytical.power_2 import Power2

from problems.problem import Problem
from problems.problems_group import ProblemsGroup

# Set the benchmarking reference problems
reference_problems = [
    Problem("Power2", Power2, [Power2().design_space.get_current_x()])
]
problems_group = ProblemsGroup("Reference", reference_problems)

# Generate target values for each of the reference problems
targets_number = 20
reference_algorithms = {"SLSQP": dict()}
problems_group.generate_targets(targets_number, reference_algorithms, feasible=True)

# Generate data profiles
algo_names = get_available_opt_algorithms()
algorithms = dict.fromkeys(algo_names, dict())
for an_algo in algo_names:
    if not problems_group.is_algorithm_suited(an_algo):
        algorithms.pop(an_algo)
problems_group.generate_data_profile(algorithms)
=======
from gemseo.problems.analytical.power_2 import Power2

from problems.problem import Problem

# Set the benchmarking reference problem
problem = Problem("Power2", Power2, doe_algo_name="lhs", doe_size=10)

# Generate target values
ref_algos_specs = {"NLOPT_COBYLA": dict()}
problem.generate_targets(3, ref_algos_specs, show=True)

# Generate data profiles
comparison_algos_specs = {
    "SLSQP": dict(),
    "NLOPT_SLSQP": dict(),
    "NLOPT_COBYLA": dict()
}
problem.generate_data_profile(comparison_algos_specs, show=True)
>>>>>>> e697d431
<|MERGE_RESOLUTION|>--- conflicted
+++ resolved
@@ -1,29 +1,3 @@
-<<<<<<< HEAD
-from gemseo.api import get_available_opt_algorithms
-from gemseo.problems.analytical.power_2 import Power2
-
-from problems.problem import Problem
-from problems.problems_group import ProblemsGroup
-
-# Set the benchmarking reference problems
-reference_problems = [
-    Problem("Power2", Power2, [Power2().design_space.get_current_x()])
-]
-problems_group = ProblemsGroup("Reference", reference_problems)
-
-# Generate target values for each of the reference problems
-targets_number = 20
-reference_algorithms = {"SLSQP": dict()}
-problems_group.generate_targets(targets_number, reference_algorithms, feasible=True)
-
-# Generate data profiles
-algo_names = get_available_opt_algorithms()
-algorithms = dict.fromkeys(algo_names, dict())
-for an_algo in algo_names:
-    if not problems_group.is_algorithm_suited(an_algo):
-        algorithms.pop(an_algo)
-problems_group.generate_data_profile(algorithms)
-=======
 from gemseo.problems.analytical.power_2 import Power2
 
 from problems.problem import Problem
@@ -41,5 +15,4 @@
     "NLOPT_SLSQP": dict(),
     "NLOPT_COBYLA": dict()
 }
-problem.generate_data_profile(comparison_algos_specs, show=True)
->>>>>>> e697d431
+problem.generate_data_profile(comparison_algos_specs, show=True)