# -*- coding: utf-8 -*-
# Copyright 2021 IRT Saint Exupéry, https://www.irt-saintexupery.com
#
# This program is free software; you can redistribute it and/or
# modify it under the terms of the GNU Lesser General Public
# License version 3 as published by the Free Software Foundation.
#
# This program is distributed in the hope that it will be useful,
# but WITHOUT ANY WARRANTY; without even the implied warranty of
# MERCHANTABILITY or FITNESS FOR A PARTICULAR PURPOSE.  See the GNU
# Lesser General Public License for more details.
#
# You should have received a copy of the GNU Lesser General Public License
# along with this program; if not, write to the Free Software Foundation,
# Inc., 51 Franklin Street, Fifth Floor, Boston, MA  02110-1301, USA.

# Contributors:
#    INITIAL AUTHORS - initial API and implementation and/or initial
#                           documentation
#        :author: Benoit Pauwels
#    OTHER AUTHORS   - MACROSCOPIC CHANGES
"""Reference problem for benchmarking.

A benchmarking problem is a problem class to be solved by iterative algorithms for
comparison purposes.
A benchmarking problem is characterized by its functions
(e.g. objective and constraints for an optimization problem),
its starting points (each defining an instance of the problem)
and its targets (refer to :mod:`target_values`).
"""
from typing import Any, Callable, Dict, Iterable, List, Optional, Tuple

from gemseo.algos.doe.doe_factory import DOEFactory
from gemseo.algos.opt.opt_factory import OptimizersFactory
from gemseo.algos.opt_problem import OptimizationProblem
from numpy import array, ndarray

from data_profiles.data_profile import DataProfile
from data_profiles.target_values import TargetValues
from data_profiles.targets_generator import TargetsGenerator


class Problem(object):
    """An optimization benchmarking problem.

    An optimization benchmarking problem is characterized by
    - its functions (objective and constraints, including bounds),
    - its starting points,
    - its target values.
    """

    def __init__(
            self,
            name,  # type: str
            creator,  # type: Callable[[], OptimizationProblem]
            start_points=None,  # type: Optional[Iterable[ndarray]]
            target_values=None,  # type: Optional[TargetValues]
            doe_algo_name=None,  # type: Optional[str]
            doe_size=None,  # type: Optional[int]
            doe_options=None,  # type: Optional[Dict[str, Any]]
    ):  # type: (...) -> None
        """
        Args:
            name: The name of the benchmarking problem.
            creator: A callable object that returns an instance of the problem.
            start_points: The starting points of the benchmarking problem.
            target_values: The target values of the benchmarking problem.
                If None, the target values will have to be generated later with the
                `generate_targets` method.
            doe_algo_name: The name of the DOE algorithm.
            doe_size: The number of starting points.
            doe_options: The options of the DOE algorithm.

        Raises:
            TypeError: If the return type of the creator is not OptimizationProblem,
                or if a starting point is not of type ndarray.
            ValueError: If neither starting points nor DOE parameters are passed,
               or if a starting point is of inappropriate shape.
        """
        self._name = name
        self._creator = creator

        # Set the dimension
        problem = creator()
        if not isinstance(problem, OptimizationProblem):
            raise TypeError("Creator must return an OptimizationProblem")
        self._dimension = problem.dimension

        # Set the starting points
        if start_points is None and (doe_size is None or doe_algo_name is None):
            raise ValueError("The starting points, "
                             "or their number and the name of the algorithm to "
                             "generate them, "
                             "must be passed")
        elif start_points is None:
            start_points = self._generate_start_points(
                doe_size, doe_algo_name, doe_options
            )
        for point in start_points:
            if not isinstance(point, ndarray):
                raise TypeError("Starting points must be of type ndarray")
            elif point.shape != (self._dimension,):
                raise ValueError("Starting points must be 1-dimensional with size {}"
                                 .format(self._dimension))
        self._start_points = start_points

        self._target_values = target_values

    def _generate_start_points(
            self,
            doe_algo_name,  # type: str
            doe_size,  # type: int
            doe_options=None,  # type: Optional[Dict[str, Any]]
    ):  # type: (...) -> Iterable[ndarray]
        """Generate the starting points of the benchmarking problem.

        Args:
            doe_algo_name: The name of the DOE algorithm.
            doe_size: The number of starting points.
            doe_options: The options of the DOE algorithm.

        Returns:
            The starting points of the benchmarking problem.
        """
        design_space = self._creator().design_space
        doe_library = DOEFactory().create(doe_algo_name)
        doe = doe_library(doe_size, design_space.dimension, **doe_options)
        return [design_space.unnormalize_vect(array(row)) for row in doe]

    @property
    def name(self):  # type: (...) -> str
        """The name of the benchmarking problem."""
        return self._name

    @property
    def start_points(self):  # type: (...) -> Iterable[ndarray]
        """The starting points of the benchmarking problem."""
        return self._start_points

    @property
    def target_values(self):  # type: (...) -> TargetValues
        """The target values of the benchmarking problem."""
        if self._target_values is None:
            raise ValueError("Benchmarking problem has no target")
        return self._target_values

    def __iter__(self):  # type: (...) -> OptimizationProblem
        """Iterate on the problem instances with respect to the starting points. """
        for start_point in self._start_points:
            problem = self._creator()
            problem.design_space.set_current_x(start_point)
            yield problem

    def get_instance(
            self,
            start_point=None  # type: Optional[ndarray]
    ):  # type: (...) -> OptimizationProblem
        """Return an instance of the benchmarking problem.

        Args:
            start_point: The starting point of the instance.
<<<<<<< HEAD
                By default it is the current design of the benchmarking problem.

        Returns:
            The instance of the benchmarking problem.
=======
                If None, it is the current design of the benchmarking problem.
>>>>>>> f1076e08
        """
        # TODO: remove this method
        instance = self._creator()
        if start_point is not None and start_point in self._start_points:
            instance.design_space.set_current_x(start_point)
        return instance

    def is_algorithm_suited(
            self,
            name,  # type: str
    ):  # type: (...) -> bool
        """Check whether an algorithm is suited to the problem.

        Args:
            name: The name of the algorithm.

        Returns:
            True if the algorithm is suited to the problem, False otherwise.
        """
        library = OptimizersFactory().create(name)
        return library.is_algorithm_suited(library.lib_dict[name], self._creator())

    def generate_targets(
            self,
            targets_number,  # type: int
            reference_algorithms,  # type: Dict[str, Dict[str, Any]]
            feasible=True,  # type: bool
    ):  # type: (...) -> TargetValues
        """Generate targets based on reference algorithms.

        Args:
            targets_number: The number of targets to generate.
            reference_algorithms: The names and options of the reference algorithms.
            feasible: Whether to generate only feasible targets.

        Returns:
            The generated targets.
        """
        targets_generator = TargetsGenerator()

        # Generate reference performance histories
        for algo_name, algo_options in reference_algorithms.items():
            for instance in self:
                OptimizersFactory().execute(instance, algo_name, **algo_options)
                obj_values, measures, feasibility = self.extract_performance(instance)
                targets_generator.add_history(obj_values, measures, feasibility)

        # Compute the target values
        target_values = targets_generator.run(targets_number, feasible=feasible)
        self._target_values = target_values

        return target_values

    def generate_data_profile(
            self,
            algorithms,  # type: Dict[str, Dict]
            show=True,  # type: bool
            destination_path=None  # type: Optional[str]
    ):  # type: (...) -> None
        """Generate a data profile of algorithms available in Gemseo.

        Args:
            algorithms: The algorithms and their options.
            show: Whether to show the plot.
            destination_path: The path where to save the plot.
                If None, the plot is not saved.

        """
        data_profile = DataProfile({self._name: self._target_values})

        # Generate the performance histories
        for algo_name, algo_options in algorithms.items():
            for start_point in self._start_points:
                problem = self.get_instance(start_point)
                OptimizersFactory().execute(problem, algo_name, **algo_options)
                obj_values, measures, feasibility = self.extract_performance(problem)
                data_profile.add_history(
                    self._name, algo_name, obj_values, measures, feasibility
                )

        # Plot and/or save the data profile
        data_profile.plot(show=show, destination_path=destination_path)

    # TODO: remove this method (use ProblemsGroup)

    @staticmethod
    def extract_performance(
            problem  # type: OptimizationProblem
    ):  # type: (...) -> Tuple[List[float], List[float], List[bool]]
        """Extract the performance history from a solved optimization problem.

        Args:
            problem: The optimization problem.

        Returns:
            (
                The history of objective values,
                The history of infeasibility measures,
                The history of feasibility statuses,
            )

        """
        obj_name = problem.objective.name
        history = [(values[obj_name],) + problem.get_violation_criteria(key)
                   for key, values in problem.database.items()]
        return zip(*history)<|MERGE_RESOLUTION|>--- conflicted
+++ resolved
@@ -159,14 +159,10 @@
 
         Args:
             start_point: The starting point of the instance.
-<<<<<<< HEAD
-                By default it is the current design of the benchmarking problem.
+                If None, it is the current design of the benchmarking problem.
 
         Returns:
             The instance of the benchmarking problem.
-=======
-                If None, it is the current design of the benchmarking problem.
->>>>>>> f1076e08
         """
         # TODO: remove this method
         instance = self._creator()
@@ -233,7 +229,6 @@
             show: Whether to show the plot.
             destination_path: The path where to save the plot.
                 If None, the plot is not saved.
-
         """
         data_profile = DataProfile({self._name: self._target_values})
 
@@ -262,14 +257,17 @@
             problem: The optimization problem.
 
         Returns:
-            (
-                The history of objective values,
-                The history of infeasibility measures,
-                The history of feasibility statuses,
-            )
-
+            The history of objective values,
+            the history of infeasibility measures,
+            the history of feasibility statuses.
         """
         obj_name = problem.objective.name
-        history = [(values[obj_name],) + problem.get_violation_criteria(key)
-                   for key, values in problem.database.items()]
-        return zip(*history)+        obj_values = list()
+        infeas_measures = list()
+        feas_statuses = list()
+        for key, values in problem.database.items():
+            obj_values.append(values[obj_name])
+            measure, feasibility = problem.get_violation_criteria(key)
+            infeas_measures.append(measure)
+            feas_statuses.append(feasibility)
+        return obj_values, infeas_measures, feas_statuses