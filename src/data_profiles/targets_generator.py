--- conflicted
+++ resolved
@@ -44,12 +44,8 @@
             plot=False,  # type: bool
             feasible=True,  # type: bool
     ):  # type: (...) -> TargetValues
-<<<<<<< HEAD
         # TODO: document that feasible overwrite the budget_min option
-        """Compute target values for a function from histories of its values.
-=======
         """Compute the target values for a function from the histories of its values.
->>>>>>> f1f6829a
 
         Args:
             targets_number: The number of targets to compute.
