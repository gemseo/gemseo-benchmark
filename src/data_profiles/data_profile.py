# -*- coding: utf-8 -*-
# Copyright 2021 IRT Saint Exupéry, https://www.irt-saintexupery.com
#
# This program is free software; you can redistribute it and/or
# modify it under the terms of the GNU Lesser General Public
# License version 3 as published by the Free Software Foundation.
#
# This program is distributed in the hope that it will be useful,
# but WITHOUT ANY WARRANTY; without even the implied warranty of
# MERCHANTABILITY or FITNESS FOR A PARTICULAR PURPOSE.  See the GNU
# Lesser General Public License for more details.
#
# You should have received a copy of the GNU Lesser General Public License
# along with this program; if not, write to the Free Software Foundation,
# Inc., 51 Franklin Street, Fifth Floor, Boston, MA  02110-1301, USA.

# Contributors:
#    INITIAL AUTHORS - initial API and implementation and/or initial
#                           documentation
#        :author: Benoit Pauwels
#    OTHER AUTHORS   - MACROSCOPIC CHANGES
"""Class to compute data profiles for algorithms comparison.

A data profile is a graphical tool to compare iterative algorithms,
e.g. optimization algorithms or root-finding algorithms,
on reference problems.

Each of the reference problems must be assigned targets,
i.e. values of the objective function or values of the residual norm,
ranging from a first acceptable value to the best known value for the problem.

The algorithms will be compared based on the number of targets they reach,
cumulated over all the reference problems,
relative to the number of problems functions evaluations they make.

The data profile is the empirical cumulated distribution function of the number of
functions evaluations made by an algorithm to reach a problem target.
"""
from itertools import cycle
from numbers import Number
from typing import Dict, Iterable, List, Optional

from matplotlib import rcParams
from matplotlib.pyplot import (axhline, figure, legend, plot, savefig,
                               show as pyplot_show,
                               title, xlabel, xlim, ylabel, ylim, yticks)
from numpy import append, array, linspace, zeros

from data_profiles.performance_history import PerformanceHistory
from data_profiles.target_values import TargetValues


class DataProfile(object):
    """Data profile that compares iterative algorithms on reference problems.

    A data profile is an empirical cumulative distribution function of the number of
    problems functions evaluations required by an algorithm to reach a reference problem
    target.
    """

    def __init__(
            self,
            target_values  # type: Dict[str, TargetValues]
    ):  # type: (...) -> None
        """
        Args:
            target_values: The target values of each of the reference problems.
        """
        self._targets_number = 0
        self.target_values = target_values
        self._values_histories = dict()

    @property
    def target_values(self):  # type: (...) -> TargetValues
        """The target values of each reference problem."""
        return self._target_values

    @target_values.setter
    def target_values(
            self,
            target_values  # type: Dict[str, TargetValues]
    ):  # type: (...) -> None
        """
        Raises:
            TypeError: if the target values are not passed as a dictionary.
            ValueError: If the reference problems have different numbers of target
                values.
        """
        if not isinstance(target_values, dict):
            raise TypeError("The target values be must passed as a dictionary")
        targets_numbers = set(len(pb_targets) for pb_targets in target_values.values())
        if len(targets_numbers) != 1:
            raise ValueError("The reference problems must have the same number of "
                             "target values")
        self._target_values = target_values
        self._targets_number = targets_numbers.pop()

    def add_history(
            self,
            problem_name,  # type: str
            algo_name,  # type: str
            values_history,  # type: List[float]
            measures_history=None,  # type: Optional[List[float]]
            feasibility_history=None,  # type: Optional[List[bool]]
    ):  # type: (...) -> None
        """Add a history of performance values.

        Args:
            problem_name: The name of the problem.
            algo_name: The name of the algorithm.
            values_history: A history of objective values.
                N.B. the value at index ``i`` is assumed to have been obtained with
                ``i+1`` evaluations.
            measures_history: A history of infeasibility measures.
                If None then measures are set to zero in case of feasibility and set
                to infinity otherwise.
            feasibility_history: A history of feasibilities.
                If None then feasibility is always assumed.

        Raises:
            ValueError: If the problem name is not the name of a reference problem.
        """
        if problem_name not in self._target_values:
            raise ValueError(
                "{} is not the name of a reference problem".format(problem_name)
            )
        if algo_name not in self._values_histories:
            self._values_histories[algo_name] = {
                pb_name: list() for pb_name in self._target_values.keys()
            }
        history = PerformanceHistory(
            values_history, measures_history, feasibility_history
        )
        self._values_histories[algo_name][problem_name].append(history)

    def plot(
            self,
            algo_names=None,  # type: Optional[Iterable[str]]
            show=True,  # type: bool
            destination_path=None  # type: Optional[str]
    ):  # type: (...) -> None
        """Plot the data profiles of the required algorithms.

        Args:
            algo_names: The names of the algorithms.
                If None then all the algorithms are considered.
            show: Whether to show the plot.
            destination_path: The path where to save the plot.
                If None, the plot is not saved.
        """
        data_profiles = self.compute_data_profiles(algo_names)
        DataProfile._plot_data_profile(data_profiles, show, destination_path)

    def compute_data_profiles(
            self,
            algo_names=None  # type: Optional[Iterable[str]]
    ):  # type: (...) -> Dict[str, List[Number]]
        """Compute the data profiles of the required algorithms.

        For each algorithm, compute the cumulative distribution function of the number
        of evaluations required by the algorithm to reach a reference target.

        Args:
            algo_names: The names of the algorithms.
                If None then all the algorithms are considered.

        Returns:
            The data profiles.

        """
        algo_names = self._values_histories.keys() if algo_names is None else algo_names
        return {name: self.compute_a_data_profile(name) for name in algo_names}

    def compute_a_data_profile(
            self,
            algo_name  # type: str
    ):  # type: (...) -> List[Number]
        """Compute the data profile of the required algorithm.

        Compute the cumulative distribution function of the number of evaluations
        required by the algorithm to reach a reference target.

        Args:
            algo_name: The name of the algorithm.

        Returns:
            The history of the success ratios.

        """
        repeat_number = self._get_repeat_number(algo_name)
        algo_histories = self._values_histories[algo_name]

        # Compute the history of total target hits
        max_history_size = max([
            max([len(pb_hist) for pb_hist in pb_histories])
            for pb_histories in algo_histories.values()
        ])
        total_hits_history = zeros(max_history_size)
        for pb_name, targets in self._target_values.items():
            for a_pb_history in algo_histories[pb_name]:
                hits_history = targets.count_targets_hits(a_pb_history)
                # If the history is shorter than the longest one, repeat its last value
                if len(hits_history) < max_history_size:
                    tail = [hits_history[-1]] * (max_history_size - len(hits_history))
                    hits_history.extend(tail)
                total_hits_history += array(hits_history)

        # Return the history of target hits ratios
        problems_number = len(self._target_values)
        targets_total = self._targets_number * problems_number * repeat_number
        ratios = total_hits_history / targets_total
        return ratios.tolist()

    def _get_repeat_number(
            self,
            algo_name  # type: str
    ):  # type: (...) -> int
        """Check that an algorithm has the same number of histories for each problem.

        Make sure that the reference problems are equally represented with respect to
        the algorithm performance.

        Args:
            algo_name: The name of the algorithm.

        Returns:
            The common number of values histories per problem.
<<<<<<< HEAD

        Raises:
            ValueError: If the algorithm does not have the same number of histories
                for each problem.
=======
>>>>>>> f1076e08
        """
        histories_numbers = set(
            len(histories) for histories in self._values_histories[algo_name].values()
        )
        if len(histories_numbers) != 1:
            raise ValueError("Reference problems unequally represented for algorithm {}"
                             .format(algo_name))
        return histories_numbers.pop()

    @staticmethod
    def _plot_data_profile(
            data_profiles,  # type: Dict[str, List[Number]]
            show=True,  # type: bool
            destination_path=None  # type: Optional[str]
    ):  # type: (...) -> None
        """Plot the data profiles.

        Args:
            data_profiles: The data profiles.
            show: Whether to show the plot.
            destination_path: The path where to save the plot.
                If None, the plot is not saved.

        """
        figure()

        # Set the title and axes
        title("Data profile{}".format("s" if len(data_profiles) > 1 else ""))
        max_profile_size = max([len(profile) for profile in data_profiles.values()])
        xlabel("Number of functions evaluations")
        xlim([1, max_profile_size])
        y_ticks = linspace(0.0, 1.0, 11)
        yticks(y_ticks, ("{:02.0f}%".format(ratio * 100.0) for ratio in y_ticks))
        ylabel("Ratios of targets reached")
        ylim([0.0, 1.05])

        # Plot the 100% line
        axhline(1.0, linestyle=":", color="black")

        # Plot the data profiles
        color_cycle = rcParams["axes.prop_cycle"].by_key()["color"]
        marker_cycle = cycle(('o', 's', 'D', 'v', '^', '<', '>', 'X', 'H', 'p'))
        for color, marker, (name, profile) in zip(
                color_cycle, marker_cycle, data_profiles.items()
        ):
            last_abscissa = len(profile)
            last_value = profile[-1]
            # Extend the profile if necessary
            if last_abscissa < max_profile_size:
                tail = [last_value] * (max_profile_size - last_abscissa)
                profile = append(profile, tail)
            plot(range(1, max_profile_size + 1), profile, color=color,
                 label=name, marker=marker)
            plot(last_abscissa + 1, last_value, marker="*")
        legend()

        # Save and/or show the plot
        if destination_path is not None:
            savefig(destination_path)
        if show:
            pyplot_show()<|MERGE_RESOLUTION|>--- conflicted
+++ resolved
@@ -166,7 +166,6 @@
 
         Returns:
             The data profiles.
-
         """
         algo_names = self._values_histories.keys() if algo_names is None else algo_names
         return {name: self.compute_a_data_profile(name) for name in algo_names}
@@ -185,7 +184,6 @@
 
         Returns:
             The history of the success ratios.
-
         """
         repeat_number = self._get_repeat_number(algo_name)
         algo_histories = self._values_histories[algo_name]
@@ -225,13 +223,10 @@
 
         Returns:
             The common number of values histories per problem.
-<<<<<<< HEAD
 
         Raises:
             ValueError: If the algorithm does not have the same number of histories
                 for each problem.
-=======
->>>>>>> f1076e08
         """
         histories_numbers = set(
             len(histories) for histories in self._values_histories[algo_name].values()
@@ -254,7 +249,6 @@
             show: Whether to show the plot.
             destination_path: The path where to save the plot.
                 If None, the plot is not saved.
-
         """
         figure()
 
