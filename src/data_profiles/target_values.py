--- conflicted
+++ resolved
@@ -1,9 +1,6 @@
 from itertools import chain, repeat
 
-<<<<<<< HEAD
 from numbers import Number
-=======
->>>>>>> 50e040cb
 from numpy import inf, linspace, minimum, ndarray, vstack
 from typing import Iterable, List, Optional
 
@@ -50,9 +47,10 @@
 
         # Extend the histories to a common size by repeating their last value
         maximal_size = max(len(a_history) for a_history in values_histories)
-        values_histories = [chain(a_hist,
-                                  repeat(a_hist[-1], (maximal_size - len(a_hist))))
-                            for a_hist in values_histories]
+        values_histories = [
+            list(chain(a_hist, repeat(a_hist[-1], (maximal_size - len(a_hist)))))
+            for a_hist in values_histories
+        ]
 
         # Compute the history of the minimum value
         minimum_history = vstack([minimum.accumulate(a_hist) for a_hist in
